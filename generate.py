--- conflicted
+++ resolved
@@ -1,9 +1,5 @@
-<<<<<<< HEAD
-import torch; torch.manual_seed(0);
-=======
 import argparse
 import torch
->>>>>>> 48482e8b
 from PIL import Image
 
 torch.manual_seed(0)
@@ -14,44 +10,6 @@
 from data.processors import get_tokenizer, get_image_processor
 
 
-<<<<<<< HEAD
-if torch.cuda.is_available():
-    device = "cuda"
-elif hasattr(torch.backends, "mps") and torch.backends.mps.is_available():
-    device = "mps"
-else:
-    device = "cpu"
-
-print(f"Using device: {device}")
-
-def generate_tokens(tokens, image):
-    gen = model.generate(tokens, image, max_new_tokens=100)
-    return gen
-
-if __name__ == "__main__":
-    model = VisionLanguageModel.from_pretrained("lusxvr/nanoVLM-222M").to(device)
-    model.eval()
-    
-    tokenizer = get_tokenizer(model.cfg.lm_tokenizer)
-    image_processor = get_image_processor(model.cfg.vit_img_size)
-
-    text = "What is this?"
-    template = f"Question: {text} Answer:"
-    encoded_batch = tokenizer.batch_encode_plus([template], return_tensors="pt")
-    tokens = encoded_batch['input_ids'].to(device)
-
-    image_path = 'assets/image.png'
-    image = Image.open(image_path)
-    image = image_processor(image)
-    image = image.unsqueeze(0).to(device)
-
-    print("Input: ")
-    print(f'{text}')
-    print("Output:")
-    for i in range(5):
-        gen = generate_tokens(tokens, image)
-        print(f"Generation {i+1}: {tokenizer.batch_decode(gen, skip_special_tokens=True)[0]}")
-=======
 def parse_args():
     parser = argparse.ArgumentParser(
         description="Generate text from an image with nanoVLM")
@@ -108,5 +66,4 @@
 
 
 if __name__ == "__main__":
-    main()
->>>>>>> 48482e8b
+    main()